--- conflicted
+++ resolved
@@ -35,99 +35,11 @@
     def __call__(self, image):
         return self.transform(image)
 
-<<<<<<< HEAD
-class CustomAugmentation:
-    def __init__(self, resize, mean, std, **args):
-        self.transform = transforms.Compose([
-            Resize(resize, Image.BILINEAR),
-            ToTensor(),
-            Normalize(mean=mean, std=std),
-        ])
-
-    def __call__(self, image):
-        return self.transform(image)
-
-class AddGaussianNoise(object):
-    """
-        transform 에 없는 기능들은 이런식으로 __init__, __call__, __repr__ 부분을
-        직접 구현하여 사용할 수 있습니다.
-    """
-
-    def __init__(self, mean=0., std=1.):
-        self.std = std
-        self.mean = mean
-
-    def __call__(self, tensor):
-        return tensor + torch.randn(tensor.size()) * self.std + self.mean
-
-    def __repr__(self):
-        return self.__class__.__name__ + '(mean={0}, std={1})'.format(self.mean, self.std)
-
-'''
-    def get_transforms(need=('train', 'val'), img_size=(512, 384), mean=(0.548, 0.504, 0.479), std=(0.237, 0.247, 0.246)):
-        """
-        train 혹은 validation의 augmentation 함수를 정의합니다. train은 데이터에 많은 변형을 주어야하지만, validation에는 최소한의 전처리만 주어져야합니다.
-        
-        Args:
-            need: 'train', 혹은 'val' 혹은 둘 다에 대한 augmentation 함수를 얻을 건지에 대한 옵션입니다.
-            img_size: Augmentation 이후 얻을 이미지 사이즈입니다.
-            mean: 이미지를 Normalize할 때 사용될 RGB 평균값입니다.
-            std: 이미지를 Normalize할 때 사용될 RGB 표준편차입니다.
-
-        Returns:
-            transformations: Augmentation 함수들이 저장된 dictionary 입니다. transformations['train']은 train 데이터에 대한 augmentation 함수가 있습니다.
-        """
-        transformations = {}
-        if 'train' in need:
-            transformations['train'] = Compose([
-                Resize(img_size[0], img_size[1], p=1.0),
-                HorizontalFlip(p=0.5),
-                ShiftScaleRotate(p=0.5),
-                HueSaturationValue(hue_shift_limit=0.2, sat_shift_limit=0.2, val_shift_limit=0.2, p=0.5),
-                RandomBrightnessContrast(brightness_limit=(-0.1, 0.1), contrast_limit=(-0.1, 0.1), p=0.5),
-                GaussNoise(p=0.5),
-                Normalize(mean=mean, std=std, max_pixel_value=255.0, p=1.0),
-                ToTensorV2(p=1.0),
-            ], p=1.0)
-        if 'val' in need:
-            transformations['val'] = Compose([
-                Resize(img_size[0], img_size[1]),
-                Normalize(mean=mean, std=std, max_pixel_value=255.0, p=1.0),
-                ToTensorV2(p=1.0),
-            ], p=1.0)
-        return transformations
-'''
-'''
-class CustomAugmentation:
-    def __init__(self, img_size=(512, 384), mean=(0.5, 0.5, 0.5), std=(0.2, 0.2, 0.2), **args):
-        self.transformations = {}
-        self.transformations['train'] = Compose([
-            Resize(img_size[0], img_size[1], p=1.0),
-            HorizontalFlip(p=0.5),
-            ShiftScaleRotate(p=0.5),
-            HueSaturationValue(hue_shift_limit=0.2, sat_shift_limit=0.2, val_shift_limit=0.2, p=0.5),
-            RandomBrightnessContrast(brightness_limit=(-0.1, 0.1), contrast_limit=(-0.1, 0.1), p=0.5),
-            GaussNoise(p=0.5),
-            Normalize(mean=mean, std=std, max_pixel_value=255.0, p=1.0),
-            ToTensorV2(p=1.0),
-        ], p=1.0)
-        self.transformations['val'] = Compose([
-            Resize(img_size[0], img_size[1]),
-            Normalize(mean=mean, std=std, max_pixel_value=255.0, p=1.0),
-            ToTensorV2(p=1.0),
-        ], p=1.0)
-    def __call__(self, image):
-        return self.transformations
-'''
-
-class MaskLabels(int, Enum):
-=======
 # Class Labels
 class MaskLabels(int, Enum):
     """
         Define Mask Wearing Status
     """
->>>>>>> f0af4429
     MASK = 0
     INCORRECT = 1
     NORMAL = 2
@@ -158,10 +70,6 @@
     """
     YOUNG = 0
     MIDDLE = 1 
-<<<<<<< HEAD
-#    MIDDLE2 = 2   ### edit point
-=======
->>>>>>> f0af4429
     OLD = 2
 
     @classmethod
@@ -173,13 +81,7 @@
 
         if value < 30:
             return cls.YOUNG
-<<<<<<< HEAD
-#        elif value < 45:  # default 60
-#            return cls.MIDDLE
-        elif value < 60:  # default 60   ### edit point
-=======
         elif value < 60:
->>>>>>> f0af4429
             return cls.MIDDLE
         else:
             return cls.OLD
@@ -207,8 +109,6 @@
     age_labels = []
 
     def __init__(self, data_dir, mean=(0.548, 0.504, 0.479), std=(0.237, 0.247, 0.246), val_ratio=0.2, label="label"):
-<<<<<<< HEAD
-=======
         """
             data_dir: image file directory
             mean : average of image pixel values
@@ -216,7 +116,6 @@
             val_ratio : Split ratio of Train Set and Validation Set
             label : Choose Class output set by label to make (age, gender, mask, label)
         """
->>>>>>> f0af4429
         self.data_dir = data_dir
         self.mean = mean
         self.std = std
@@ -225,13 +124,6 @@
         self.setup()
         self.calc_statistics()
         self.label = label
-<<<<<<< HEAD
-        if self.label == "age":
-            self.num_classes = 3   ### edit point
-        elif self.label == "gender":
-            self.num_classes = 2
-        elif self.label == "state":
-=======
 
         # choose class output set by label to make age, gender, mask stand alone dataset
         if self.label == "age":
@@ -239,7 +131,6 @@
         elif self.label == "gender":
             self.num_classes = 2
         elif self.label == "mask":
->>>>>>> f0af4429
             self.num_classes = 3
         else:
             self.num_classes = 18
@@ -299,10 +190,7 @@
         multi_class_label = self.encode_multi_class(mask_label, gender_label, age_label)
         
         path = self.image_paths[index]
-<<<<<<< HEAD
-=======
-
->>>>>>> f0af4429
+
         if self.label == "age":
             ret_label = age_label
         elif self.label == "gender":
@@ -313,11 +201,7 @@
             ret_label = multi_class_label
 
         image_transform = self.transform(image)
-<<<<<<< HEAD
-        #image_transform = self.transform(image=np.array(image))['image']
-=======
-
->>>>>>> f0af4429
+
         return image_transform, ret_label, path, mask_label
 
     def __len__(self):
