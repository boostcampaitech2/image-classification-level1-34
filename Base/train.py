import argparse
import glob
import json
import multiprocessing
import os
import random
import re
from importlib import import_module
from pathlib import Path

import matplotlib.pyplot as plt
import numpy as np
import torch
from torch.optim.lr_scheduler import CosineAnnealingLR, StepLR
from torch.utils.data import DataLoader
from torch.utils.tensorboard import SummaryWriter

from dataset import MaskBaseDataset
from loss import create_criterion

import wandb
import torchvision
from sklearn.metrics import f1_score
from sklearn.model_selection import StratifiedKFold

def seed_everything(seed):
    torch.manual_seed(seed)
    torch.cuda.manual_seed(seed)
    torch.cuda.manual_seed_all(seed)  # if use multi-GPU
    torch.backends.cudnn.deterministic = True
    torch.backends.cudnn.benchmark = False
    np.random.seed(seed)
    random.seed(seed)


def get_lr(optimizer):
    for param_group in optimizer.param_groups:
        return param_group['lr']


def grid_image(np_images, gts, preds, n=16, shuffle=False):
    batch_size = np_images.shape[0]
    assert n <= batch_size

    choices = random.choices(range(batch_size), k=n) if shuffle else list(range(n))
    figure = plt.figure(figsize=(12, 18 + 2))  # cautions: hardcoded, 이미지 크기에 따라 figsize 를 조정해야 할 수 있습니다. T.T
    plt.subplots_adjust(top=0.8)               # cautions: hardcoded, 이미지 크기에 따라 top 를 조정해야 할 수 있습니다. T.T
    n_grid = np.ceil(n ** 0.5)
    tasks = ["mask", "gender", "age"]
    for idx, choice in enumerate(choices):
        gt = gts[choice].item()
        pred = preds[choice].item()
        image = np_images[choice]
        # title = f"gt: {gt}, pred: {pred}"
        gt_decoded_labels = MaskBaseDataset.decode_multi_class(gt)
        pred_decoded_labels = MaskBaseDataset.decode_multi_class(pred)
        title = "\n".join([
            f"{task} - gt: {gt_label}, pred: {pred_label}"
            for gt_label, pred_label, task
            in zip(gt_decoded_labels, pred_decoded_labels, tasks)
        ])

        plt.subplot(n_grid, n_grid, idx + 1, title=title)
        plt.xticks([])
        plt.yticks([])
        plt.grid(False)
        plt.imshow(image, cmap=plt.cm.binary)

    return figure


def increment_path(path, exist_ok=False):
    """ Automatically increment path, i.e. runs/exp --> runs/exp0, runs/exp1 etc.

    Args:
        path (str or pathlib.Path): f"{model_dir}/{args.name}".
        exist_ok (bool): whether increment path (increment if False).
    """
    path = Path(path)
    if (path.exists() and exist_ok) or (not path.exists()):
        return str(path)
    else:
        dirs = glob.glob(f"{path}*")
        matches = [re.search(rf"%s(\d+)" % path.stem, d) for d in dirs]
        i = [int(m.groups()[0]) for m in matches if m]
        n = max(i) + 1 if i else 2
        return f"{path}{n}"


def getDataloader(dataset, train_idx, valid_idx, batch_size, num_workers):
    # 인자로 전달받은 dataset에서 train_idx에 해당하는 Subset 추출
    train_set = torch.utils.data.Subset(dataset,
                                        indices=train_idx)
    # 인자로 전달받은 dataset에서 valid_idx에 해당하는 Subset 추출
    val_set   = torch.utils.data.Subset(dataset,
                                        indices=valid_idx)
    
    # 추출된 Train Subset으로 DataLoader 생성
    train_loader = torch.utils.data.DataLoader(
        train_set,
        batch_size=batch_size,
        num_workers=num_workers,
        drop_last=True,
        shuffle=True
    )
    # 추출된 Valid Subset으로 DataLoader 생성
    val_loader = torch.utils.data.DataLoader(
        val_set,
        batch_size=batch_size,
        num_workers=num_workers,
        drop_last=True,
        shuffle=False
    )
    
    # 생성한 DataLoader 반환
    return train_loader, val_loader


def train(data_dir, model_dir, args):

    seed_everything(args.seed)

    save_dir = increment_path(os.path.join(model_dir, args.wandb_name))

    # -- settings
    use_cuda = torch.cuda.is_available()
    device = torch.device("cuda" if use_cuda else "cpu")

    batch_size = 64
    num_workers = 4


    # -- dataset
    dataset_module = getattr(import_module("dataset"), args.dataset)
    dataset = dataset_module(
        data_dir=data_dir,
    )
    num_classes = dataset.num_classes  # 18

    # -- augmentation
    transform_module = getattr(import_module("dataset"), args.augmentation)  # default: CustomAugmentation
    transform = transform_module()
    dataset.set_transform(transform)

<<<<<<< HEAD
    # -- data_loader
    train_set, val_set = dataset.split_dataset()
    #train_set.dataset.set_transform(transform.transformations['train'])
    #val_set.dataset.set_transform(transform.transformations['val'])
    #train_set, val_set = dataset.split_dataset_kfold()

    train_loader = DataLoader(
        train_set,
        batch_size=args.batch_size,
        num_workers=multiprocessing.cpu_count()//2,
        shuffle=True,
        pin_memory=use_cuda,
        drop_last=True,
    )

    val_loader = DataLoader(
        val_set,
        batch_size=args.valid_batch_size,
        num_workers=multiprocessing.cpu_count()//2,
        shuffle=False,
        pin_memory=use_cuda,
        drop_last=True,
    )

    # -- model
    model_module = getattr(import_module("model"), args.model)  # default: BaseModel
    model = model_module(
        num_classes=num_classes
    ).to(device)
    model = torch.nn.DataParallel(model)

    # -- loss & metric
    criterion = create_criterion(args.criterion)  # default: cross_entropy
    opt_module = getattr(import_module("torch.optim"), args.optimizer)  # default: AdamW
    optimizer = opt_module(
        filter(lambda p: p.requires_grad, model.parameters()),
        lr=args.lr,
        weight_decay=5e-4
    )
    scheduler = CosineAnnealingLR(optimizer, T_max=10, eta_min=0)

    # -- logging
    logger = SummaryWriter(log_dir=save_dir)
    with open(os.path.join(save_dir, 'config.json'), 'w', encoding='utf-8') as f:
        json.dump(vars(args), f, ensure_ascii=False, indent=4)

    # -- parameter
    NUM_EPOCH = args.epochs
    BATCH_SIZE = args.batch_size
    LEARNING_RATE = args.lr
    SCHEDULAR = "CosineAnnealingLR"
    AUGMENTATION = args.augmentation
    VAL_SPLIT = args.val_ratio
    DATASET = args.dataset
    
    # -- wandb
    wandb.login()
    config = {
    'epochs': NUM_EPOCH, 'batch_size': BATCH_SIZE, 'learning_rate': LEARNING_RATE,
    'val_split': VAL_SPLIT, 'Schedular': SCHEDULAR,  'Augmentation': AUGMENTATION, 'Dataset': DATASET
    }

    wandb.init(project='image-classification-mask', 
            entity='team-34', 
            config=config
            ) 
    wandb.run.name = args.wandb_name 

    wandb.watch(model)
    
    best_val_acc = 0
    best_val_loss = np.inf
    for epoch in range(args.epochs):
        # train loop
        model.train()
        loss_value = 0
        matches = 0
        train_f1 = 0
        val_f1 = 0
        n_iter = 0

        for idx, train_batch in enumerate(train_loader):
            inputs, labels = train_batch
            inputs = inputs.to(device)
            labels = labels.to(device)
            #inputs = torch.stack(list(inputs), dim=0).to(device)
            #labels = torch.stack(list(labels)).to(device)

            optimizer.zero_grad()

            outs = model(inputs)
            preds = torch.argmax(outs, dim=-1)
            loss = criterion(outs, labels)

            loss.backward()
            optimizer.step()

            train_f1 += f1_score(labels.cpu().numpy(), preds.cpu().numpy(), average='macro')
            n_iter += 1

            loss_value += loss.item()
            matches += (preds == labels).sum().item()
            if (idx + 1) % args.log_interval == 0:
                train_loss = loss_value / args.log_interval
                train_acc = matches / args.batch_size / args.log_interval
                
                current_lr = get_lr(optimizer)
                print(
                    f"Epoch[{epoch}/{args.epochs}]({idx + 1}/{len(train_loader)}) || "
                    f"training loss {train_loss:4.4} || training accuracy {train_acc:4.2%} || lr {current_lr}"
                )
                logger.add_scalar("Train/loss", train_loss, epoch * len(train_loader) + idx)
                logger.add_scalar("Train/accuracy", train_acc, epoch * len(train_loader) + idx)

                loss_value = 0
                matches = 0
        
        train_f1 /= n_iter
        wandb.log({
                    "train loss": train_loss,
                    "train acc" : train_acc,
                    "train f1": train_f1,
                })
        

        # 각 에폭의 마지막 input 이미지로 grid view 생성
        img_grid = torchvision.utils.make_grid(inputs)
        # Tensorboard에 train input 이미지 기록
        logger.add_image(f'{epoch}_train_input_img', img_grid, epoch)

=======
>>>>>>> cfaeda21


<<<<<<< HEAD
        classes = [str(num) for num in range(18)]

        correct_pred = {classname: 0 for classname in classes}
        total_pred = {classname: 0 for classname in classes}         


        # val loop
        with torch.no_grad():
            print("Calculating validation results...")
            model.eval()
            val_loss_items = []
            val_acc_items = []
            figure = None
            for val_batch in val_loader:
                inputs, labels = val_batch
=======
    # 5-fold Stratified KFold 5개의 fold를 형성하고 5번 Cross Validation을 진행합니다.
    n_splits = 5
    skf = StratifiedKFold(n_splits=n_splits)

    labels = [dataset.encode_multi_class(mask, gender, age) for mask, gender, age in zip(dataset.mask_labels, dataset.gender_labels, dataset.age_labels)]
    for fold, (train_idx, valid_idx) in enumerate(skf.split(dataset.image_paths, labels)):
        # -- data_loader
            # 생성한 Train, Valid Index를 getDataloader 함수에 전달해 train/valid DataLoader를 생성합니다.
        # 생성한 train, valid DataLoader로 이전과 같이 모델 학습을 진행합니다. 
        train_loader, val_loader = getDataloader(dataset, train_idx, valid_idx, batch_size, num_workers)

        # -- model
        model_module = getattr(import_module("model"), args.model)  # default: BaseModel
        model = model_module(
            num_classes=num_classes
        ).to(device)
        model = torch.nn.DataParallel(model)

        # -- loss & metric
        criterion = create_criterion(args.criterion)  # default: cross_entropy
        opt_module = getattr(import_module("torch.optim"), args.optimizer)  # default: SGD
        optimizer = opt_module(
            filter(lambda p: p.requires_grad, model.parameters()),
            lr=args.lr,
            weight_decay=5e-4
        )
        scheduler = CosineAnnealingLR(optimizer, T_max=10, eta_min=0)

        # -- logging
        logger = SummaryWriter(log_dir=save_dir)
        with open(os.path.join(save_dir, 'config.json'), 'w', encoding='utf-8') as f:
            json.dump(vars(args), f, ensure_ascii=False, indent=4)

        # -- parameter
        NUM_EPOCH = args.epochs
        BATCH_SIZE = args.batch_size
        LEARNING_RATE = args.lr
        SCHEDULAR = 'CosineAnnealingLR'
        AUGMENTATION = args.augmentation
        VAL_SPLIT = args.val_ratio

        # -- wandb
        wandb.login()
        config = {
        'epochs': NUM_EPOCH, 'batch_size': BATCH_SIZE, 'learning_rate': LEARNING_RATE,
        'val_split': VAL_SPLIT, 'Schedular': SCHEDULAR,  'Augmentation': AUGMENTATION
        }

        wandb.init(project='image-classification-mask', 
                entity='team-34', 
                config=config
                ) 
        wandb.run.name = args.wandb_name 

        wandb.watch(model)

        best_val_acc = 0
        best_val_f1 = 0
        best_val_loss = np.inf



        for epoch in range(args.epochs):
            # train loop
            model.train()
            loss_value = 0
            matches = 0
            train_f1 = 0
            val_f1 = 0
            n_iter = 0

            for idx, train_batch in enumerate(train_loader):
                inputs, labels = train_batch
>>>>>>> cfaeda21
                inputs = inputs.to(device)
                labels = labels.to(device)
                #inputs = torch.stack(list(inputs), dim=0).to(device)
                #labels = torch.stack(list(labels)).to(device)

                optimizer.zero_grad()

                outs = model(inputs)
                preds = torch.argmax(outs, dim=-1)
                loss = criterion(outs, labels)

                loss.backward()
                optimizer.step()

                train_f1 += f1_score(labels.cpu().numpy(), preds.cpu().numpy(), average='macro')
                n_iter += 1

                loss_value += loss.item()
                matches += (preds == labels).sum().item()
                if (idx + 1) % args.log_interval == 0:
                    train_loss = loss_value / args.log_interval
                    train_acc = matches / args.batch_size / args.log_interval
                    
                    current_lr = get_lr(optimizer)
                    print(
                        f"Epoch[{epoch}/{args.epochs}]({idx + 1}/{len(train_loader)}) || "
                        f"training loss {train_loss:4.4} || training accuracy {train_acc:4.2%} || lr {current_lr}"
                    )
                    logger.add_scalar("Train/loss", train_loss, epoch * len(train_loader) + idx)
                    logger.add_scalar("Train/accuracy", train_acc, epoch * len(train_loader) + idx)

                    loss_value = 0
                    matches = 0

<<<<<<< HEAD
                if figure is None:
                    inputs_np = torch.clone(inputs).detach().cpu().permute(0, 2, 3, 1).numpy()
                    inputs_np = dataset_module.denormalize_image(inputs_np, dataset.mean, dataset.std)
                    figure = grid_image(
                        inputs_np, labels, preds, n=16, shuffle=args.dataset != "MaskSplitByProfileDataset"
                    )

                for label, prediction in zip(labels, preds):
                    if label == prediction:
                        correct_pred[classes[label]] += 1
                    total_pred[classes[label]] += 1

            val_f1 = f1_score(labels.cpu().numpy(), preds.cpu().numpy(), average='macro')
            val_loss = np.sum(val_loss_items) / len(val_loader)
            val_acc = np.sum(val_acc_items) / len(val_set)
            best_val_loss = min(best_val_loss, val_loss)
            if val_acc > best_val_acc:
                print(f"New best model for val accuracy : {val_acc:4.2%}! saving the best model..")
                torch.save(model.module.state_dict(), f"{save_dir}/best.pth")
                best_val_acc = val_acc
            torch.save(model.module.state_dict(), f"{save_dir}/last.pth")
            print(
                f"[Val] acc : {val_acc:4.2%}, loss: {val_loss:4.2} || "
                f"best acc : {best_val_acc:4.2%}, best loss: {best_val_loss:4.2}"
            )
            logger.add_scalar("Val/loss", val_loss, epoch)
            logger.add_scalar("Val/accuracy", val_acc, epoch)
            logger.add_figure("results", figure, epoch)
            print()
            
            # wandb 검증 단계에서 Loss, Accuracy 로그 저P장
=======
            train_f1 /= n_iter
>>>>>>> cfaeda21
            wandb.log({
                        "train loss": train_loss,
                        "train acc" : train_acc,
                        "train f1": train_f1,
                    })
                    

            # 각 에폭의 마지막 input 이미지로 grid view 생성
            img_grid = torchvision.utils.make_grid(inputs)
            # Tensorboard에 train input 이미지 기록
            logger.add_image(f'{epoch}_train_input_img', img_grid, epoch)


            scheduler.step()

            # val loop
            with torch.no_grad():
                print("Calculating validation results...")
                model.eval()
                val_loss_items = []
                val_acc_items = []
                figure = None
                for val_batch in val_loader:
                    inputs, labels = val_batch
                    inputs = inputs.to(device)
                    labels = labels.to(device)

                    outs = model(inputs)
                    preds = torch.argmax(outs, dim=-1)

                    loss_item = criterion(outs, labels).item()
                    acc_item = (labels == preds).sum().item()
                    val_loss_items.append(loss_item)
                    val_acc_items.append(acc_item)

                    if figure is None:
                        inputs_np = torch.clone(inputs).detach().cpu().permute(0, 2, 3, 1).numpy()
                        inputs_np = dataset_module.denormalize_image(inputs_np, dataset.mean, dataset.std)
                        figure = grid_image(
                            inputs_np, labels, preds, n=16, shuffle=args.dataset != "MaskSplitByProfileDataset"
                        )
                val_f1 = f1_score(labels.cpu().numpy(), preds.cpu().numpy(), average='macro')
                val_loss = np.sum(val_loss_items) / len(val_loader)
                val_acc = np.sum(val_acc_items) / len(val_set)
                best_val_loss = min(best_val_loss, val_loss)
                if val_acc > best_val_acc or val_f1 > best_val_f1:
                    print(f"New best model for val accuracy or f1 : {val_acc:4.2%}|| {val_f1:4.2%}! saving the best model..")
                    torch.save(model.module.state_dict(), f"{save_dir}/{fold}_{epoch}_accuracy_{val_acc:4.2%}_f1_{val_f1:4.2%}.pth")
                    best_val_acc = val_acc
                    best_val_f1 = val_f1
                print(
                    f"[Val] acc : {val_acc:4.2%}, loss: {val_loss:4.2} || "
                    f"best f1 : {best_val_f1:4.2%},best acc : {best_val_acc:4.2%}, best loss: {best_val_loss:4.2}"
                )
                logger.add_scalar("Val/loss", val_loss, epoch)
                logger.add_scalar("Val/accuracy", val_acc, epoch)
                logger.add_figure("results", figure, epoch)
                print()

                # wandb 검증 단계에서 Loss, Accuracy 로그 저장
                wandb.log({
                    "validation loss": val_loss,
                    "validation acc" : val_acc, 
                    "validation f1": val_f1,
                })

    wandb.finish()


    # print accuracy for each class
    for classname, correct_count in correct_pred.items():
        accuracy = 100 * float(correct_count) / total_pred[classname]
        print("Accuracy for class {:5s} is: {:.1f} %".format(classname,
                                                    accuracy))
    

if __name__ == '__main__':
    parser = argparse.ArgumentParser()

    from dotenv import load_dotenv
    import os
    load_dotenv(verbose=True)

    # Data and model checkpoints directories
    parser.add_argument('--seed', type=int, default=42, help='random seed (default: 42)')
    parser.add_argument('--epochs', type=int, default=20, help='number of epochs to train (default: 5)')
    parser.add_argument('--dataset', type=str, default='MaskSplitByProfileDataset', help='dataset augmentation type (default: MaskBaseDataset)')
    parser.add_argument('--augmentation', type=str, default='BaseAugmentation', help='data augmentation type (default: BaseAugmentation)')
    parser.add_argument("--resize", nargs="+", type=list, default=[128, 96], help='resize size for image when training')
    parser.add_argument('--batch_size', type=int, default=64, help='input batch size for training (default: 64)')
    parser.add_argument('--valid_batch_size', type=int, default=1000, help='input batch size for validing (default: 1000)')
    parser.add_argument('--model', type=str, default='ResNet18', help='model type (default: BaseModel)')
    parser.add_argument('--optimizer', type=str, default='AdamW', help='optimizer type (default: SGD)')
    parser.add_argument('--lr', type=float, default=1e-3, help='learning rate (default: 1e-3)')
    parser.add_argument('--val_ratio', type=float, default=0.2, help='ratio for validaton (default: 0.2)')
    parser.add_argument('--criterion', type=str, default='cross_entropy', help='criterion type (default: cross_entropy)')
    parser.add_argument('--lr_decay_step', type=int, default=20, help='learning rate scheduler deacy step (default: 20)')
    parser.add_argument('--log_interval', type=int, default=20, help='how many batches to wait before logging training status')
    parser.add_argument('--name', default='exp', help='model save at {SM_MODEL_DIR}/{name}')
    parser.add_argument('--wandb_name', required=True, type=str, default='name_nth_modelname', help='model name shown in wandb. (Usage: name_nth_modelname, Example: seyoung_1st_resnet18')

    # Container environment
    parser.add_argument('--data_dir', type=str, default=os.environ.get('SM_CHANNEL_TRAIN', '/opt/ml/input/data/train/images'))
    parser.add_argument('--model_dir', type=str, default=os.environ.get('SM_MODEL_DIR', './model'))

    args = parser.parse_args()
    print(args)

    data_dir = args.data_dir
    model_dir = args.model_dir

    train(data_dir, model_dir, args)<|MERGE_RESOLUTION|>--- conflicted
+++ resolved
@@ -139,161 +139,13 @@
 
     # -- augmentation
     transform_module = getattr(import_module("dataset"), args.augmentation)  # default: CustomAugmentation
-    transform = transform_module()
+    transform = transform_module(
+        resize=args.resize,
+        mean=dataset.mean,
+        std=dataset.std,
+    )
     dataset.set_transform(transform)
 
-<<<<<<< HEAD
-    # -- data_loader
-    train_set, val_set = dataset.split_dataset()
-    #train_set.dataset.set_transform(transform.transformations['train'])
-    #val_set.dataset.set_transform(transform.transformations['val'])
-    #train_set, val_set = dataset.split_dataset_kfold()
-
-    train_loader = DataLoader(
-        train_set,
-        batch_size=args.batch_size,
-        num_workers=multiprocessing.cpu_count()//2,
-        shuffle=True,
-        pin_memory=use_cuda,
-        drop_last=True,
-    )
-
-    val_loader = DataLoader(
-        val_set,
-        batch_size=args.valid_batch_size,
-        num_workers=multiprocessing.cpu_count()//2,
-        shuffle=False,
-        pin_memory=use_cuda,
-        drop_last=True,
-    )
-
-    # -- model
-    model_module = getattr(import_module("model"), args.model)  # default: BaseModel
-    model = model_module(
-        num_classes=num_classes
-    ).to(device)
-    model = torch.nn.DataParallel(model)
-
-    # -- loss & metric
-    criterion = create_criterion(args.criterion)  # default: cross_entropy
-    opt_module = getattr(import_module("torch.optim"), args.optimizer)  # default: AdamW
-    optimizer = opt_module(
-        filter(lambda p: p.requires_grad, model.parameters()),
-        lr=args.lr,
-        weight_decay=5e-4
-    )
-    scheduler = CosineAnnealingLR(optimizer, T_max=10, eta_min=0)
-
-    # -- logging
-    logger = SummaryWriter(log_dir=save_dir)
-    with open(os.path.join(save_dir, 'config.json'), 'w', encoding='utf-8') as f:
-        json.dump(vars(args), f, ensure_ascii=False, indent=4)
-
-    # -- parameter
-    NUM_EPOCH = args.epochs
-    BATCH_SIZE = args.batch_size
-    LEARNING_RATE = args.lr
-    SCHEDULAR = "CosineAnnealingLR"
-    AUGMENTATION = args.augmentation
-    VAL_SPLIT = args.val_ratio
-    DATASET = args.dataset
-    
-    # -- wandb
-    wandb.login()
-    config = {
-    'epochs': NUM_EPOCH, 'batch_size': BATCH_SIZE, 'learning_rate': LEARNING_RATE,
-    'val_split': VAL_SPLIT, 'Schedular': SCHEDULAR,  'Augmentation': AUGMENTATION, 'Dataset': DATASET
-    }
-
-    wandb.init(project='image-classification-mask', 
-            entity='team-34', 
-            config=config
-            ) 
-    wandb.run.name = args.wandb_name 
-
-    wandb.watch(model)
-    
-    best_val_acc = 0
-    best_val_loss = np.inf
-    for epoch in range(args.epochs):
-        # train loop
-        model.train()
-        loss_value = 0
-        matches = 0
-        train_f1 = 0
-        val_f1 = 0
-        n_iter = 0
-
-        for idx, train_batch in enumerate(train_loader):
-            inputs, labels = train_batch
-            inputs = inputs.to(device)
-            labels = labels.to(device)
-            #inputs = torch.stack(list(inputs), dim=0).to(device)
-            #labels = torch.stack(list(labels)).to(device)
-
-            optimizer.zero_grad()
-
-            outs = model(inputs)
-            preds = torch.argmax(outs, dim=-1)
-            loss = criterion(outs, labels)
-
-            loss.backward()
-            optimizer.step()
-
-            train_f1 += f1_score(labels.cpu().numpy(), preds.cpu().numpy(), average='macro')
-            n_iter += 1
-
-            loss_value += loss.item()
-            matches += (preds == labels).sum().item()
-            if (idx + 1) % args.log_interval == 0:
-                train_loss = loss_value / args.log_interval
-                train_acc = matches / args.batch_size / args.log_interval
-                
-                current_lr = get_lr(optimizer)
-                print(
-                    f"Epoch[{epoch}/{args.epochs}]({idx + 1}/{len(train_loader)}) || "
-                    f"training loss {train_loss:4.4} || training accuracy {train_acc:4.2%} || lr {current_lr}"
-                )
-                logger.add_scalar("Train/loss", train_loss, epoch * len(train_loader) + idx)
-                logger.add_scalar("Train/accuracy", train_acc, epoch * len(train_loader) + idx)
-
-                loss_value = 0
-                matches = 0
-        
-        train_f1 /= n_iter
-        wandb.log({
-                    "train loss": train_loss,
-                    "train acc" : train_acc,
-                    "train f1": train_f1,
-                })
-        
-
-        # 각 에폭의 마지막 input 이미지로 grid view 생성
-        img_grid = torchvision.utils.make_grid(inputs)
-        # Tensorboard에 train input 이미지 기록
-        logger.add_image(f'{epoch}_train_input_img', img_grid, epoch)
-
-=======
->>>>>>> cfaeda21
-
-
-<<<<<<< HEAD
-        classes = [str(num) for num in range(18)]
-
-        correct_pred = {classname: 0 for classname in classes}
-        total_pred = {classname: 0 for classname in classes}         
-
-
-        # val loop
-        with torch.no_grad():
-            print("Calculating validation results...")
-            model.eval()
-            val_loss_items = []
-            val_acc_items = []
-            figure = None
-            for val_batch in val_loader:
-                inputs, labels = val_batch
-=======
     # 5-fold Stratified KFold 5개의 fold를 형성하고 5번 Cross Validation을 진행합니다.
     n_splits = 5
     skf = StratifiedKFold(n_splits=n_splits)
@@ -301,9 +153,11 @@
     labels = [dataset.encode_multi_class(mask, gender, age) for mask, gender, age in zip(dataset.mask_labels, dataset.gender_labels, dataset.age_labels)]
     for fold, (train_idx, valid_idx) in enumerate(skf.split(dataset.image_paths, labels)):
         # -- data_loader
-            # 생성한 Train, Valid Index를 getDataloader 함수에 전달해 train/valid DataLoader를 생성합니다.
+        # 생성한 Train, Valid Index를 getDataloader 함수에 전달해 train/valid DataLoader를 생성합니다.
         # 생성한 train, valid DataLoader로 이전과 같이 모델 학습을 진행합니다. 
         train_loader, val_loader = getDataloader(dataset, train_idx, valid_idx, batch_size, num_workers)
+
+
 
         # -- model
         model_module = getattr(import_module("model"), args.model)  # default: BaseModel
@@ -314,13 +168,13 @@
 
         # -- loss & metric
         criterion = create_criterion(args.criterion)  # default: cross_entropy
-        opt_module = getattr(import_module("torch.optim"), args.optimizer)  # default: SGD
+        opt_module = getattr(import_module("torch.optim"), args.optimizer)  # default: AdamW
         optimizer = opt_module(
             filter(lambda p: p.requires_grad, model.parameters()),
             lr=args.lr,
             weight_decay=5e-4
         )
-        scheduler = CosineAnnealingLR(optimizer, T_max=10, eta_min=0)
+        #scheduler = CosineAnnealingLR(optimizer, T_max=10, eta_min=0)
 
         # -- logging
         logger = SummaryWriter(log_dir=save_dir)
@@ -331,29 +185,29 @@
         NUM_EPOCH = args.epochs
         BATCH_SIZE = args.batch_size
         LEARNING_RATE = args.lr
-        SCHEDULAR = 'CosineAnnealingLR'
+        #SCHEDULAR = "CosineAnnealingLR"
         AUGMENTATION = args.augmentation
         VAL_SPLIT = args.val_ratio
-
+        DATASET = args.dataset
+        
         # -- wandb
         wandb.login()
         config = {
         'epochs': NUM_EPOCH, 'batch_size': BATCH_SIZE, 'learning_rate': LEARNING_RATE,
-        'val_split': VAL_SPLIT, 'Schedular': SCHEDULAR,  'Augmentation': AUGMENTATION
+        'val_split': VAL_SPLIT,  'Augmentation': AUGMENTATION, 'Dataset': DATASET
         }
 
         wandb.init(project='image-classification-mask', 
                 entity='team-34', 
                 config=config
                 ) 
-        wandb.run.name = args.wandb_name 
+        wandb.run.name = args.wandb_name + str(fold)
 
         wandb.watch(model)
-
+        
         best_val_acc = 0
         best_val_f1 = 0
         best_val_loss = np.inf
-
 
 
         for epoch in range(args.epochs):
@@ -367,11 +221,8 @@
 
             for idx, train_batch in enumerate(train_loader):
                 inputs, labels = train_batch
->>>>>>> cfaeda21
                 inputs = inputs.to(device)
                 labels = labels.to(device)
-                #inputs = torch.stack(list(inputs), dim=0).to(device)
-                #labels = torch.stack(list(labels)).to(device)
 
                 optimizer.zero_grad()
 
@@ -381,6 +232,7 @@
 
                 loss.backward()
                 optimizer.step()
+                #scheduler.step()
 
                 train_f1 += f1_score(labels.cpu().numpy(), preds.cpu().numpy(), average='macro')
                 n_iter += 1
@@ -401,56 +253,20 @@
 
                     loss_value = 0
                     matches = 0
-
-<<<<<<< HEAD
-                if figure is None:
-                    inputs_np = torch.clone(inputs).detach().cpu().permute(0, 2, 3, 1).numpy()
-                    inputs_np = dataset_module.denormalize_image(inputs_np, dataset.mean, dataset.std)
-                    figure = grid_image(
-                        inputs_np, labels, preds, n=16, shuffle=args.dataset != "MaskSplitByProfileDataset"
-                    )
-
-                for label, prediction in zip(labels, preds):
-                    if label == prediction:
-                        correct_pred[classes[label]] += 1
-                    total_pred[classes[label]] += 1
-
-            val_f1 = f1_score(labels.cpu().numpy(), preds.cpu().numpy(), average='macro')
-            val_loss = np.sum(val_loss_items) / len(val_loader)
-            val_acc = np.sum(val_acc_items) / len(val_set)
-            best_val_loss = min(best_val_loss, val_loss)
-            if val_acc > best_val_acc:
-                print(f"New best model for val accuracy : {val_acc:4.2%}! saving the best model..")
-                torch.save(model.module.state_dict(), f"{save_dir}/best.pth")
-                best_val_acc = val_acc
-            torch.save(model.module.state_dict(), f"{save_dir}/last.pth")
-            print(
-                f"[Val] acc : {val_acc:4.2%}, loss: {val_loss:4.2} || "
-                f"best acc : {best_val_acc:4.2%}, best loss: {best_val_loss:4.2}"
-            )
-            logger.add_scalar("Val/loss", val_loss, epoch)
-            logger.add_scalar("Val/accuracy", val_acc, epoch)
-            logger.add_figure("results", figure, epoch)
-            print()
             
-            # wandb 검증 단계에서 Loss, Accuracy 로그 저P장
-=======
             train_f1 /= n_iter
->>>>>>> cfaeda21
             wandb.log({
                         "train loss": train_loss,
                         "train acc" : train_acc,
                         "train f1": train_f1,
                     })
-                    
+            
 
             # 각 에폭의 마지막 input 이미지로 grid view 생성
             img_grid = torchvision.utils.make_grid(inputs)
             # Tensorboard에 train input 이미지 기록
             logger.add_image(f'{epoch}_train_input_img', img_grid, epoch)
-
-
-            scheduler.step()
+            
 
             # val loop
             with torch.no_grad():
@@ -480,7 +296,7 @@
                         )
                 val_f1 = f1_score(labels.cpu().numpy(), preds.cpu().numpy(), average='macro')
                 val_loss = np.sum(val_loss_items) / len(val_loader)
-                val_acc = np.sum(val_acc_items) / len(val_set)
+                val_acc = np.sum(val_acc_items) / len(valid_idx) ## 이상함 ㅋㅋㅋㅋㅋ
                 best_val_loss = min(best_val_loss, val_loss)
                 if val_acc > best_val_acc or val_f1 > best_val_f1:
                     print(f"New best model for val accuracy or f1 : {val_acc:4.2%}|| {val_f1:4.2%}! saving the best model..")
@@ -503,15 +319,16 @@
                     "validation f1": val_f1,
                 })
 
-    wandb.finish()
-
-
+        wandb.finish()
+    '''
     # print accuracy for each class
     for classname, correct_count in correct_pred.items():
         accuracy = 100 * float(correct_count) / total_pred[classname]
         print("Accuracy for class {:5s} is: {:.1f} %".format(classname,
                                                     accuracy))
+                                                    '''
     
+
 
 if __name__ == '__main__':
     parser = argparse.ArgumentParser()
@@ -522,14 +339,14 @@
 
     # Data and model checkpoints directories
     parser.add_argument('--seed', type=int, default=42, help='random seed (default: 42)')
-    parser.add_argument('--epochs', type=int, default=20, help='number of epochs to train (default: 5)')
-    parser.add_argument('--dataset', type=str, default='MaskSplitByProfileDataset', help='dataset augmentation type (default: MaskBaseDataset)')
+    parser.add_argument('--epochs', type=int, default=5, help='number of epochs to train (default: 5)')
+    parser.add_argument('--dataset', type=str, default='MaskSplitByProfileDataset', help='dataset augmentation type (default: MaskSplitByProfileDataset)')
     parser.add_argument('--augmentation', type=str, default='BaseAugmentation', help='data augmentation type (default: BaseAugmentation)')
     parser.add_argument("--resize", nargs="+", type=list, default=[128, 96], help='resize size for image when training')
     parser.add_argument('--batch_size', type=int, default=64, help='input batch size for training (default: 64)')
     parser.add_argument('--valid_batch_size', type=int, default=1000, help='input batch size for validing (default: 1000)')
-    parser.add_argument('--model', type=str, default='ResNet18', help='model type (default: BaseModel)')
-    parser.add_argument('--optimizer', type=str, default='AdamW', help='optimizer type (default: SGD)')
+    parser.add_argument('--model', type=str, default='ResNet18', help='model type (default: ResNet18)')
+    parser.add_argument('--optimizer', type=str, default='AdamW', help='optimizer type (default: AdamW)')
     parser.add_argument('--lr', type=float, default=1e-3, help='learning rate (default: 1e-3)')
     parser.add_argument('--val_ratio', type=float, default=0.2, help='ratio for validaton (default: 0.2)')
     parser.add_argument('--criterion', type=str, default='cross_entropy', help='criterion type (default: cross_entropy)')
