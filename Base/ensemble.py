--- conflicted
+++ resolved
@@ -5,10 +5,6 @@
 import pandas as pd
 import glob
 
-<<<<<<< HEAD
-=======
-
->>>>>>> 77455ec0
 #############
 # Functions #
 #############
@@ -16,17 +12,10 @@
 # CSV를 불러와 결과를 Hard Voting하는 함수 입니다.
 def Hardvoting(data_dir,save_file_name):
     # 결과 CSV path
-<<<<<<< HEAD
-    all_files = glob.glob(data_dir +'*.csv") 
-    li = []
-  
-    # file pat에 따라 csv 로드
-=======
     all_files = glob.glob(data_dir +"*.csv") 
     li = []
     
     # file path에 따라 파일 로드
->>>>>>> 77455ec0
     for filename in all_files:
         df = pd.read_csv(filename, index_col=None, header=0)
         # 결과 저장
@@ -39,11 +28,7 @@
     df['ans'] = df['ans'].astype(int)
     df.to_csv(data_dir+save_file_name+'./save_file_name.csv')
                           
-<<<<<<< HEAD
-# 라벨을 Encoding 하는 함수 입니다.                          
-=======
 # 라벨을 Encoding 하는 함수 입니다.
->>>>>>> 77455ec0
 def Make_label(data_dir,save_file_name,label_list):
     all_files = glob.glob(data_dir +"*.csv") 
     li = []
@@ -54,8 +39,4 @@
         df[label] = frame['ans']
 
     df['ans'] = df['age'] + df['gender'] *3 + df['mask']*6
-<<<<<<< HEAD
-    df.to_csv(data_dir+save_file_name'./save_file_name.csv') 
-=======
-    df.to_csv(data_dir+save_file_name+'./save_file_name.csv')
->>>>>>> 77455ec0
+    df.to_csv(data_dir+save_file_name+'./save_file_name.csv')